[package]
name = "postgres"
version = "0.1.0"
edition = "2021"

[lib]

[dependencies]
poem = "1.3.35"
serde = "1.0"
<<<<<<< HEAD
shuttle-service = { version = "0.5.2", features = ["sqlx-postgres", "web-poem"] }
=======
shuttle-secrets = "0.5.2"
shuttle-service = { version = "0.5.2", features = ["web-poem"] }
shuttle-shared-db = { version = "0.5.2", features = ["postgres"] }
>>>>>>> 70f47845
sqlx = { version = "0.6", features = ["runtime-tokio-native-tls", "postgres"] }<|MERGE_RESOLUTION|>--- conflicted
+++ resolved
@@ -8,11 +8,6 @@
 [dependencies]
 poem = "1.3.35"
 serde = "1.0"
-<<<<<<< HEAD
-shuttle-service = { version = "0.5.2", features = ["sqlx-postgres", "web-poem"] }
-=======
-shuttle-secrets = "0.5.2"
 shuttle-service = { version = "0.5.2", features = ["web-poem"] }
 shuttle-shared-db = { version = "0.5.2", features = ["postgres"] }
->>>>>>> 70f47845
 sqlx = { version = "0.6", features = ["runtime-tokio-native-tls", "postgres"] }