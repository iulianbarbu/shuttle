syntax = "proto3";
package provisioner;

service Provisioner {
  rpc ProvisionDatabase(DatabaseRequest) returns (DatabaseResponse);
  rpc ProvisionDynamoDB(DynamoDBRequest) returns (DynamoDBResponse);
  rpc DeleteDatabase(DatabaseRequest) returns (DatabaseDeletionResponse);
<<<<<<< HEAD
  rpc DeleteDynamoDB(DynamoDBRequest) returns (DynamoDBDeletionResponse);
=======
  rpc HealthCheck(Ping) returns (Pong);
>>>>>>> 9ee11ed0
}


message DatabaseRequest {
  string project_name = 1;
  oneof db_type {
    Shared Shared = 10;
    AwsRds AwsRds = 11;
  };
}

message Shared {
  oneof engine {
    string postgres = 1;
    string mongodb = 50;
  }
}

message AwsRds {
  oneof engine {
    RdsConfig postgres = 1;
    RdsConfig mysql = 2;
    RdsConfig mariadb = 3;
  }
}

message RdsConfig {}

message DynamoDB {}

message DynamoDBRequest {
  string project_name = 1;
}

message DatabaseResponse {
  string username = 1;
  string password = 2;
  string database_name = 3;
  string engine = 4;
  string address_private = 5;
  string address_public = 6;
  string port = 7;
}

message DatabaseDeletionResponse {}
<<<<<<< HEAD

message DynamoDBResponse {
  string prefix = 1;
  string aws_access_key_id = 2;
  string aws_secret_access_key = 3;
  string aws_default_region = 4;
  optional string endpoint = 5;
}

message DynamoDBDeletionResponse {}
=======
message Ping {}
message Pong {}
>>>>>>> 9ee11ed0
<|MERGE_RESOLUTION|>--- conflicted
+++ resolved
@@ -5,11 +5,8 @@
   rpc ProvisionDatabase(DatabaseRequest) returns (DatabaseResponse);
   rpc ProvisionDynamoDB(DynamoDBRequest) returns (DynamoDBResponse);
   rpc DeleteDatabase(DatabaseRequest) returns (DatabaseDeletionResponse);
-<<<<<<< HEAD
   rpc DeleteDynamoDB(DynamoDBRequest) returns (DynamoDBDeletionResponse);
-=======
   rpc HealthCheck(Ping) returns (Pong);
->>>>>>> 9ee11ed0
 }
 
 
@@ -55,7 +52,6 @@
 }
 
 message DatabaseDeletionResponse {}
-<<<<<<< HEAD
 
 message DynamoDBResponse {
   string prefix = 1;
@@ -66,7 +62,6 @@
 }
 
 message DynamoDBDeletionResponse {}
-=======
+
 message Ping {}
-message Pong {}
->>>>>>> 9ee11ed0
+message Pong {}